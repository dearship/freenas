--- conflicted
+++ resolved
@@ -218,19 +218,6 @@
         return pool
 
     @accepts(
-<<<<<<< HEAD
-        Dict("options",
-             Str("release"),
-             Str("server", default="download.freebsd.org"),
-             Str("user", default="anonymous"),
-             Str("password", default="anonymous@"),
-             Str("name", default=None),
-             Bool("accept", default=False),
-             List("props", default=[]),
-             List(
-                 "files",
-                 default=["MANIFEST", "base.txz", "lib32.txz", "doc.txz"])))
-=======
         Dict(
             "options",
             Str("release"),
@@ -239,14 +226,13 @@
             Str("password", default="anonymous@"),
             Str("name", default=None),
             Bool("accept", default=True),
-            List("props"),
+            List("props", default=[]),
             List(
                 "files",
                 default=["MANIFEST", "base.txz", "lib32.txz", "doc.txz"]
             )
         )
     )
->>>>>>> 82ee2667
     @job(lock=lambda args: f"jail_fetch:{args[-1]}")
     def fetch(self, job, options):
         """Fetches a release or plugin."""
@@ -611,7 +597,18 @@
 
         return version
 
-<<<<<<< HEAD
+    @private
+    def start_on_boot(self):
+        ioc.IOCage(rc=True).start()
+
+    @private
+    def stop_on_shutdown(self):
+        ioc.IOCage(rc=True).stop()
+
+    @private
+    async def terminate(self):
+        await SHUTDOWN_LOCK.acquire()
+
 
 async def jail_pool_pre_lock(middleware, pool):
     """
@@ -623,22 +620,6 @@
         jails = await middleware.call('jail.query', [('state', '=', 'up')])
         for j in jails:
             await middleware.call('jail.stop', j['host_hostuuid'])
-
-
-def setup(middleware):
-    middleware.register_hook('pool.pre_lock', jail_pool_pre_lock)
-=======
-    @private
-    def start_on_boot(self):
-        ioc.IOCage(rc=True).start()
-
-    @private
-    def stop_on_shutdown(self):
-        ioc.IOCage(rc=True).stop()
-
-    @private
-    async def terminate(self):
-        await SHUTDOWN_LOCK.acquire()
 
 
 async def __event_system(middleware, event_type, args):
@@ -656,5 +637,5 @@
 
 
 def setup(middleware):
-    middleware.event_subscribe('system', __event_system)
->>>>>>> 82ee2667
+    middleware.register_hook('pool.pre_lock', jail_pool_pre_lock)
+    middleware.event_subscribe('system', __event_system)